--- conflicted
+++ resolved
@@ -106,12 +106,8 @@
             'get_storage_class': f'kubectl get storageclass {storage_class_name} -o yaml',
             'describe_storage_class': f'kubectl describe storageclass {storage_class_name}',
             'delete_storage_class': f'kubectl delete storageclass {storage_class_name}',
-<<<<<<< HEAD
+
             'set_default': f'kubectl patch storageclass {storage_class_name} -p \'{{"metadata":{{"annotations":{{"storageclass.kubernetes.io/is-default-class":"true"}}}}}}\'',
-=======
-            'set_default': f'kubectl patch storageclass {storage_class_name} -p ',
->>>>>>> 1cac0ef5
-        }
 
         # Convert to JSON for JavaScript
         sc_details_json = json.dumps(sc_details, default=str)
