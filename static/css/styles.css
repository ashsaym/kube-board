/* Global Styles - Material Design Dark Theme */

:root {
    --primary-color: #3f51b5;
    --primary-light: #757de8;
    --primary-dark: #002984;
    --secondary-color: #ff4081;
    --secondary-light: #ff79b0;
    --secondary-dark: #c60055;
    --background-dark: #121212;
    --surface-dark: #1e1e1e;
    --card-dark: #242424;
    --text-primary-dark: rgba(255, 255, 255, 0.87);
    --text-secondary-dark: rgba(255, 255, 255, 0.6);
    --divider-dark: rgba(255, 255, 255, 0.12);
    --error-color: #cf6679;
    --success-color: #4caf50;
    --warning-color: #ff9800;
    --info-color: #2196f3;
}

body {
    font-family: 'Roboto', 'Segoe UI', Tahoma, Geneva, Verdana, sans-serif;
    background-color: var(--background-dark);
    color: var(--text-primary-dark);
    transition: background-color 0.3s ease, color 0.3s ease;
}

.navbar-brand {
    font-weight: 600;
}

.card {
    border-radius: 8px;
    box-shadow: 0 4px 6px rgba(0, 0, 0, 0.3);
    transition: transform 0.2s, box-shadow 0.2s;
    margin-bottom: 20px;
    background-color: var(--card-dark);
    border: 1px solid var(--divider-dark);
}

.card:hover {
    transform: translateY(-5px);
    box-shadow: 0 8px 15px rgba(0, 0, 0, 0.3);
}

.card-header {
    border-top-left-radius: 8px;
    border-top-right-radius: 8px;
    font-weight: 500;
    background-color: var(--surface-dark);
    color: var(--text-primary-dark);
    border-bottom: 1px solid var(--divider-dark);
}

.card-body {
    color: var(--text-primary-dark);
}

.badge {
    font-weight: 500;
    padding: 0.35em 0.65em;
    border-radius: 4px;
    font-size: 0.9rem;
}

/* Navbar Styles - Material Design */
.navbar {
    box-shadow: 0 2px 10px rgba(0, 0, 0, 0.5);
    background-color: var(--primary-color) !important;
}

.navbar-dark {
    background-color: var(--primary-color) !important;
}

.nav-link {
    font-weight: 500;
    padding: 0.5rem 1rem;
    transition: all 0.2s ease;
    position: relative;
    color: var(--text-primary-dark) !important;
}

.nav-link:hover {
    color: #fff !important;
    background-color: rgba(255, 255, 255, 0.1);
    border-radius: 4px;
}

.nav-link::after {
    content: '';
    position: absolute;
    width: 0;
    height: 2px;
    bottom: 0;
    left: 50%;
    background-color: #fff;
    transition: all 0.3s ease;
    transform: translateX(-50%);
}

.nav-link:hover::after {
    width: 80%;
}

.navbar-toggler {
    border: none;
    outline: none !important;
}

.navbar-toggler:focus {
    box-shadow: none;
}

.dropdown-menu {
    background-color: var(--surface-dark);
    border: 1px solid var(--divider-dark);
    box-shadow: 0 4px 10px rgba(0, 0, 0, 0.3);
}

.dropdown-item {
    color: var(--text-primary-dark);
}

.dropdown-item:hover {
    background-color: rgba(255, 255, 255, 0.1);
    color: #fff;
}

.copy-command {
    background-color: transparent;
    border: none;
    color: #fff;
    cursor: pointer;
    font-size: 1rem;
    transition: color 0.3s;
}

.copy-command:hover {
    color: #d1d1d1;
}

.copy-command:focus {
    outline: none;
    box-shadow: none;
}

.copy-command i {
    pointer-events: none;
}

.command-container {
    display: flex;
    align-items: center;
    position: relative;
    margin: 15px 0;
}

.command-container pre {
<<<<<<< HEAD
    background-color: #f8f9fa;
    color: #212529;
    padding: 10px;
    border-radius: 5px;
=======
    background-color: var(--surface-dark);
    color: var(--text-primary-dark);
    padding: 15px;
    border-radius: 8px;
>>>>>>> 48c1f45f
    overflow-x: auto;
    margin: 0;
    flex: 1;
    font-size: 0.9rem;
    white-space: pre-wrap;
<<<<<<< HEAD
    border: 1px solid #dee2e6;
=======
    border: 1px solid var(--divider-dark);
    box-shadow: 0 2px 8px rgba(0, 0, 0, 0.2);
>>>>>>> 48c1f45f
}

.copy-button {
    position: absolute;
    top: 10px;
    right: 10px;
<<<<<<< HEAD
    background-color: #e9ecef;
    border: 1px solid #dee2e6;
    color: #212529;
=======
    background-color: var(--primary-color);
    border: none;
    color: #fff;
>>>>>>> 48c1f45f
    cursor: pointer;
    font-size: 1rem;
    padding: 5px 10px;
    border-radius: 4px;
    transition: all 0.3s ease;
    display: flex;
    align-items: center;
    justify-content: center;
    opacity: 0.8;
}

.copy-button:hover {
    background-color: var(--primary-light);
    opacity: 1;
    transform: scale(1.05);
}

.command-hover {
    position: relative;
    display: inline-block;
}

.command-hover .kubectl-command {
    visibility: hidden;
    width: 300px;
    background-color: var(--surface-dark);
    color: var(--text-primary-dark);
    text-align: left;
    border-radius: 6px;
    padding: 10px;
    position: absolute;
    z-index: 1;
    bottom: 125%;
    left: 50%;
    margin-left: -150px;
    opacity: 0;
    transition: opacity 0.3s;
    box-shadow: 0 4px 8px rgba(0, 0, 0, 0.3);
    border: 1px solid var(--divider-dark);
    font-family: monospace;
    font-size: 0.9rem;
}

.command-hover:hover .kubectl-command {
    visibility: visible;
    opacity: 1;
}

#log-container {
    width: 100%;
    height: 50em;
    border-radius: 8px;
<<<<<<< HEAD
    border: 1px solid #dee2e6;
    overflow-y: auto;
    background: #ffffff;
    color: #212529;
    padding: 15px;
    font-family: 'Fira Code', monospace;
    white-space: pre-wrap;
    box-shadow: 0 4px 8px rgba(0, 0, 0, 0.1);
=======
    border: 1px solid var(--divider-dark);
    overflow-y: auto;
    background: var(--surface-dark);
    color: var(--text-primary-dark);
    padding: 15px;
    font-family: 'Fira Code', 'Roboto Mono', monospace; /* Modern monospace font */
    white-space: pre-wrap;
    box-shadow: 0 4px 12px rgba(0, 0, 0, 0.3);
>>>>>>> 48c1f45f
    scroll-behavior: smooth;
    margin-bottom: 20px;
}

#log-container table {
    width: 100%;
    border-collapse: collapse;
}

#log-container td.line-number {
    width: 50px;
    text-align: right;
    padding-right: 10px;
    user-select: none;
    color: var(--text-secondary-dark);
    border-right: 1px solid var(--divider-dark);
}

#log-container td.log-entry {
    padding-left: 10px;
}

#log-container .log-entry {
    padding: 4px 8px;
    border-radius: 4px;
    margin-bottom: 4px;
    transition: background-color 0.2s ease;
}

#log-container .log-info {
<<<<<<< HEAD
    color: #0d6efd; /* Bootstrap primary blue */
}

#log-container .log-warning {
    color: #ffc107; /* Bootstrap warning yellow */
}

#log-container .log-error {
    color: #dc3545; /* Bootstrap danger red */
=======
    color: var(--info-color);
}

#log-container .log-warning {
    color: var(--warning-color);
}

#log-container .log-error {
    color: var(--error-color);
>>>>>>> 48c1f45f
}

/* Hover effect for individual log entries */
#log-container .log-entry:hover {
<<<<<<< HEAD
    background-color: #f8f9fa;
=======
    background-color: rgba(255, 255, 255, 0.05);
>>>>>>> 48c1f45f
}

/* Scrollbar styling */
#log-container::-webkit-scrollbar {
    width: 12px;
}

#log-container::-webkit-scrollbar-track {
<<<<<<< HEAD
    background: #f8f9fa;
}

#log-container::-webkit-scrollbar-thumb {
    background-color: #dee2e6;
    border-radius: 6px;
    border: 3px solid #f8f9fa;
}

#log-container::-webkit-scrollbar-thumb:hover {
    background-color: #adb5bd;
=======
    background: var(--surface-dark);
    border-radius: 8px;
}

#log-container::-webkit-scrollbar-thumb {
    background-color: rgba(255, 255, 255, 0.2);
    border-radius: 6px;
    border: 3px solid var(--surface-dark);
    transition: background-color 0.3s ease;
}

#log-container::-webkit-scrollbar-thumb:hover {
    background-color: rgba(255, 255, 255, 0.3);
}

/* Log controls */
.log-controls {
    display: flex;
    justify-content: space-between;
    margin-bottom: 10px;
    flex-wrap: wrap;
    gap: 10px;
}

.log-controls .btn-group {
    display: flex;
    gap: 5px;
}

.log-controls .btn {
    background-color: var(--surface-dark);
    color: var(--text-primary-dark);
    border: 1px solid var(--divider-dark);
    transition: all 0.2s ease;
}

.log-controls .btn:hover {
    background-color: var(--primary-color);
    color: white;
>>>>>>> 48c1f45f
}

#connection-status {
    font-size: 1.1em;
    padding: 8px;
    border-radius: 8px;
    background-color: var(--surface-dark);
    box-shadow: inset 0 1px 3px rgba(0, 0, 0, 0.2);
    border: 1px solid var(--divider-dark);
}

#connection-status.text-success {
    color: var(--success-color) !important;
}

#connection-status.text-warning {
    color: var(--warning-color) !important;
}

#connection-status.text-danger {
    color: var(--error-color) !important;
}

.btn {
    border-radius: 4px;
    font-weight: 500;
    text-transform: uppercase;
    letter-spacing: 0.5px;
    transition: all 0.3s ease;
    box-shadow: 0 2px 5px rgba(0, 0, 0, 0.2);
}

.btn:hover {
    transform: translateY(-2px);
    box-shadow: 0 4px 8px rgba(0, 0, 0, 0.3);
}

.btn-primary {
    background-color: var(--primary-color);
    border-color: var(--primary-color);
}

.btn-primary:hover {
    background-color: var(--primary-light);
    border-color: var(--primary-light);
}

.btn-secondary {
    background-color: var(--secondary-color);
    border-color: var(--secondary-color);
}

.btn-secondary:hover {
    background-color: var(--secondary-light);
    border-color: var(--secondary-light);
}

.btn-outline-secondary {
    color: var(--text-primary-dark);
    border-color: var(--divider-dark);
    background-color: transparent;
}

.btn-outline-secondary:hover {
    background-color: var(--primary-color);
    color: #fff;
    border-color: var(--primary-color);
}

.kubectl-command-section {
<<<<<<< HEAD
    background-color: #f8f9fa;
    color: #212529;
    border-color: #dee2e6;
=======
    background-color: var(--surface-dark);
    color: var(--text-primary-dark);
    border-color: var(--divider-dark);
>>>>>>> 48c1f45f
    position: relative;
    border-radius: 8px;
    padding: 15px;
    margin: 15px 0;
    box-shadow: 0 4px 8px rgba(0, 0, 0, 0.2);
}

#kubectl-command-text {
<<<<<<< HEAD
    background-color: #ffffff;
    color: #212529;
    border-radius: 4px;
    padding: 10px;
    border: 1px solid #dee2e6;
=======
    background-color: var(--card-dark);
    color: var(--text-primary-dark);
    border-radius: 4px;
    padding: 15px;
    font-family: 'Fira Code', 'Roboto Mono', monospace;
    border: 1px solid var(--divider-dark);
>>>>>>> 48c1f45f
}

#copy-command {
    position: absolute;
    top: 10px;
    right: 10px;
<<<<<<< HEAD
    background-color: #e9ecef;
    border: 1px solid #dee2e6;
    color: #212529;
=======
    background-color: var(--primary-color);
    border: none;
    color: #fff;
>>>>>>> 48c1f45f
    cursor: pointer;
    font-size: 1rem;
    padding: 5px 10px;
    border-radius: 4px;
    transition: all 0.3s ease;
    opacity: 0.8;
}

#copy-command:hover {
<<<<<<< HEAD
    background-color: #dee2e6;
=======
    background-color: var(--primary-light);
    opacity: 1;
}

/* Material Design Tables */
.table {
    width: 100%;
    margin-bottom: 1rem;
    color: var(--text-primary-dark);
    border-collapse: separate;
    border-spacing: 0;
}

.table th,
.table td {
    padding: 12px 15px;
    vertical-align: middle;
    border-top: 1px solid var(--divider-dark);
}

.table thead th {
    vertical-align: bottom;
    border-bottom: 2px solid var(--divider-dark);
    font-weight: 500;
    color: var(--text-primary-dark);
    background-color: var(--surface-dark);
}

.table tbody tr {
    transition: background-color 0.2s ease;
}

.table tbody tr:hover {
    background-color: rgba(255, 255, 255, 0.05);
}

.table-dark {
    color: var(--text-primary-dark);
    background-color: var(--card-dark);
}

.table-dark th,
.table-dark td,
.table-dark thead th {
    border-color: var(--divider-dark);
}

/* Tabulator Overrides for Dark Theme */
.tabulator {
    background-color: var(--card-dark) !important;
    border: 1px solid var(--divider-dark) !important;
    border-radius: 8px !important;
    overflow: hidden;
}

.tabulator-header {
    background-color: var(--surface-dark) !important;
    border-bottom: 2px solid var(--divider-dark) !important;
}

.tabulator-col {
    background-color: var(--surface-dark) !important;
    color: var(--text-primary-dark) !important;
    border-right: 1px solid var(--divider-dark) !important;
}

.tabulator-row {
    background-color: var(--card-dark) !important;
    color: var(--text-primary-dark) !important;
    border-bottom: 1px solid var(--divider-dark) !important;
    transition: background-color 0.2s ease;
}

.tabulator-row:hover {
    background-color: rgba(255, 255, 255, 0.05) !important;
}

.tabulator-row .tabulator-cell {
    border-right: 1px solid var(--divider-dark) !important;
}

.tabulator-footer {
    background-color: var(--surface-dark) !important;
    border-top: 1px solid var(--divider-dark) !important;
}

.tabulator-paginator {
    color: var(--text-primary-dark) !important;
}

.tabulator-page {
    background-color: var(--card-dark) !important;
    color: var(--text-primary-dark) !important;
    border: 1px solid var(--divider-dark) !important;
}

.tabulator-page.active {
    background-color: var(--primary-color) !important;
    color: #fff !important;
}

.tabulator-page:hover:not(.disabled) {
    background-color: var(--primary-light) !important;
    color: #fff !important;
}

/* Form Controls */
.form-control {
    background-color: var(--card-dark);
    color: var(--text-primary-dark);
    border: 1px solid var(--divider-dark);
    border-radius: 4px;
    padding: 10px 15px;
    transition: all 0.3s ease;
}

.form-control:focus {
    background-color: var(--card-dark);
    color: var(--text-primary-dark);
    border-color: var(--primary-color);
    box-shadow: 0 0 0 0.25rem rgba(63, 81, 181, 0.25);
>>>>>>> 48c1f45f
}

.form-select {
    background-color: var(--card-dark);
    color: var(--text-primary-dark);
    border: 1px solid var(--divider-dark);
    border-radius: 4px;
    padding: 10px 15px;
    transition: all 0.3s ease;
}

.form-select:focus {
    background-color: var(--card-dark);
    color: var(--text-primary-dark);
    border-color: var(--primary-color);
    box-shadow: 0 0 0 0.25rem rgba(63, 81, 181, 0.25);
}

/* Theme Toggle */
.theme-toggle {
    position: fixed;
    bottom: 20px;
    right: 20px;
    z-index: 1000;
    background-color: var(--primary-color);
    color: #fff;
    border: none;
    border-radius: 50%;
    width: 50px;
    height: 50px;
    display: flex;
    align-items: center;
    justify-content: center;
    cursor: pointer;
    box-shadow: 0 4px 10px rgba(0, 0, 0, 0.3);
    transition: all 0.3s ease;
}

.theme-toggle:hover {
    background-color: var(--primary-light);
    transform: scale(1.1);
}

/* Responsive Adjustments */
@media (max-width: 768px) {
    .controls-container {
        flex-direction: column;
        align-items: flex-start;
    }

    .right-controls {
        margin-top: 10px;
    }
    
    .card {
        margin-bottom: 15px;
    }
    
    .navbar-brand {
        font-size: 1.2rem;
    }
    
    .theme-toggle {
        width: 40px;
        height: 40px;
        bottom: 15px;
        right: 15px;
    }
}<|MERGE_RESOLUTION|>--- conflicted
+++ resolved
@@ -1,5 +1,4 @@
-/* Global Styles - Material Design Dark Theme */
-
+/* Global Styles - Light Theme */
 :root {
     --primary-color: #3f51b5;
     --primary-light: #757de8;
@@ -7,23 +6,22 @@
     --secondary-color: #ff4081;
     --secondary-light: #ff79b0;
     --secondary-dark: #c60055;
-    --background-dark: #121212;
-    --surface-dark: #1e1e1e;
-    --card-dark: #242424;
-    --text-primary-dark: rgba(255, 255, 255, 0.87);
-    --text-secondary-dark: rgba(255, 255, 255, 0.6);
-    --divider-dark: rgba(255, 255, 255, 0.12);
-    --error-color: #cf6679;
-    --success-color: #4caf50;
-    --warning-color: #ff9800;
-    --info-color: #2196f3;
+    --background-light: #f8f9fa;
+    --surface-light: #ffffff;
+    --card-light: #ffffff;
+    --text-primary: #212529;
+    --text-secondary: #6c757d;
+    --divider-light: #dee2e6;
+    --error-color: #dc3545;
+    --success-color: #28a745;
+    --warning-color: #ffc107;
+    --info-color: #17a2b8;
 }
 
 body {
     font-family: 'Roboto', 'Segoe UI', Tahoma, Geneva, Verdana, sans-serif;
-    background-color: var(--background-dark);
-    color: var(--text-primary-dark);
-    transition: background-color 0.3s ease, color 0.3s ease;
+    background-color: var(--background-light);
+    color: var(--text-primary);
 }
 
 .navbar-brand {
@@ -32,29 +30,25 @@
 
 .card {
     border-radius: 8px;
-    box-shadow: 0 4px 6px rgba(0, 0, 0, 0.3);
+    box-shadow: 0 4px 6px rgba(0, 0, 0, 0.1);
     transition: transform 0.2s, box-shadow 0.2s;
     margin-bottom: 20px;
-    background-color: var(--card-dark);
-    border: 1px solid var(--divider-dark);
+    background-color: var(--card-light);
+    border: 1px solid var(--divider-light);
 }
 
 .card:hover {
     transform: translateY(-5px);
-    box-shadow: 0 8px 15px rgba(0, 0, 0, 0.3);
+    box-shadow: 0 8px 15px rgba(0, 0, 0, 0.15);
 }
 
 .card-header {
     border-top-left-radius: 8px;
     border-top-right-radius: 8px;
     font-weight: 500;
-    background-color: var(--surface-dark);
-    color: var(--text-primary-dark);
-    border-bottom: 1px solid var(--divider-dark);
-}
-
-.card-body {
-    color: var(--text-primary-dark);
+    background-color: var(--surface-light);
+    color: var(--text-primary);
+    border-bottom: 1px solid var(--divider-light);
 }
 
 .badge {
@@ -64,14 +58,11 @@
     font-size: 0.9rem;
 }
 
-/* Navbar Styles - Material Design */
+/* Navbar Styles */
 .navbar {
-    box-shadow: 0 2px 10px rgba(0, 0, 0, 0.5);
-    background-color: var(--primary-color) !important;
-}
-
-.navbar-dark {
-    background-color: var(--primary-color) !important;
+    box-shadow: 0 2px 10px rgba(0, 0, 0, 0.1);
+    background-color: var(--surface-light) !important;
+    border-bottom: 1px solid var(--divider-light);
 }
 
 .nav-link {
@@ -79,12 +70,12 @@
     padding: 0.5rem 1rem;
     transition: all 0.2s ease;
     position: relative;
-    color: var(--text-primary-dark) !important;
+    color: var(--text-primary) !important;
 }
 
 .nav-link:hover {
-    color: #fff !important;
-    background-color: rgba(255, 255, 255, 0.1);
+    color: var(--primary-color) !important;
+    background-color: rgba(63, 81, 181, 0.1);
     border-radius: 4px;
 }
 
@@ -95,7 +86,7 @@
     height: 2px;
     bottom: 0;
     left: 50%;
-    background-color: #fff;
+    background-color: var(--primary-color);
     transition: all 0.3s ease;
     transform: translateX(-50%);
 }
@@ -105,7 +96,7 @@
 }
 
 .navbar-toggler {
-    border: none;
+    border: 1px solid var(--divider-light);
     outline: none !important;
 }
 
@@ -114,31 +105,32 @@
 }
 
 .dropdown-menu {
-    background-color: var(--surface-dark);
-    border: 1px solid var(--divider-dark);
-    box-shadow: 0 4px 10px rgba(0, 0, 0, 0.3);
+    background-color: var(--surface-light);
+    border: 1px solid var(--divider-light);
+    box-shadow: 0 4px 10px rgba(0, 0, 0, 0.1);
 }
 
 .dropdown-item {
-    color: var(--text-primary-dark);
+    color: var(--text-primary);
 }
 
 .dropdown-item:hover {
-    background-color: rgba(255, 255, 255, 0.1);
-    color: #fff;
-}
-
+    background-color: rgba(63, 81, 181, 0.1);
+    color: var(--primary-color);
+}
+
+/* Command and Copy Button Styles */
 .copy-command {
     background-color: transparent;
     border: none;
-    color: #fff;
+    color: var(--text-primary);
     cursor: pointer;
     font-size: 1rem;
     transition: color 0.3s;
 }
 
 .copy-command:hover {
-    color: #d1d1d1;
+    color: var(--primary-color);
 }
 
 .copy-command:focus {
@@ -158,114 +150,54 @@
 }
 
 .command-container pre {
-<<<<<<< HEAD
-    background-color: #f8f9fa;
-    color: #212529;
-    padding: 10px;
-    border-radius: 5px;
-=======
-    background-color: var(--surface-dark);
-    color: var(--text-primary-dark);
-    padding: 15px;
-    border-radius: 8px;
->>>>>>> 48c1f45f
+    background-color: var(--surface-light);
+    color: var(--text-primary);
+    padding: 12px;
+    border-radius: 6px;
     overflow-x: auto;
     margin: 0;
     flex: 1;
     font-size: 0.9rem;
     white-space: pre-wrap;
-<<<<<<< HEAD
-    border: 1px solid #dee2e6;
-=======
-    border: 1px solid var(--divider-dark);
-    box-shadow: 0 2px 8px rgba(0, 0, 0, 0.2);
->>>>>>> 48c1f45f
+    border: 1px solid var(--divider-light);
+    box-shadow: 0 2px 4px rgba(0, 0, 0, 0.05);
 }
 
 .copy-button {
     position: absolute;
     top: 10px;
     right: 10px;
-<<<<<<< HEAD
-    background-color: #e9ecef;
-    border: 1px solid #dee2e6;
-    color: #212529;
-=======
-    background-color: var(--primary-color);
-    border: none;
-    color: #fff;
->>>>>>> 48c1f45f
+    background-color: var(--background-light);
+    border: 1px solid var(--divider-light);
+    color: var(--text-primary);
     cursor: pointer;
     font-size: 1rem;
     padding: 5px 10px;
     border-radius: 4px;
     transition: all 0.3s ease;
-    display: flex;
-    align-items: center;
-    justify-content: center;
     opacity: 0.8;
 }
 
 .copy-button:hover {
-    background-color: var(--primary-light);
+    background-color: var(--primary-color);
+    color: #fff;
     opacity: 1;
     transform: scale(1.05);
 }
 
-.command-hover {
-    position: relative;
-    display: inline-block;
-}
-
-.command-hover .kubectl-command {
-    visibility: hidden;
-    width: 300px;
-    background-color: var(--surface-dark);
-    color: var(--text-primary-dark);
-    text-align: left;
-    border-radius: 6px;
-    padding: 10px;
-    position: absolute;
-    z-index: 1;
-    bottom: 125%;
-    left: 50%;
-    margin-left: -150px;
-    opacity: 0;
-    transition: opacity 0.3s;
-    box-shadow: 0 4px 8px rgba(0, 0, 0, 0.3);
-    border: 1px solid var(--divider-dark);
-    font-family: monospace;
-    font-size: 0.9rem;
-}
-
-.command-hover:hover .kubectl-command {
-    visibility: visible;
-    opacity: 1;
-}
-
+/* Log Container Styles */
 #log-container {
     width: 100%;
     height: 50em;
     border-radius: 8px;
-<<<<<<< HEAD
-    border: 1px solid #dee2e6;
+    border: 1px solid var(--divider-light);
     overflow-y: auto;
-    background: #ffffff;
-    color: #212529;
+    background: var(--surface-light);
+    color: var(--text-primary);
     padding: 15px;
     font-family: 'Fira Code', monospace;
     white-space: pre-wrap;
     box-shadow: 0 4px 8px rgba(0, 0, 0, 0.1);
-=======
-    border: 1px solid var(--divider-dark);
-    overflow-y: auto;
-    background: var(--surface-dark);
-    color: var(--text-primary-dark);
-    padding: 15px;
-    font-family: 'Fira Code', 'Roboto Mono', monospace; /* Modern monospace font */
-    white-space: pre-wrap;
-    box-shadow: 0 4px 12px rgba(0, 0, 0, 0.3);
->>>>>>> 48c1f45f
     scroll-behavior: smooth;
     margin-bottom: 20px;
 }
@@ -280,8 +212,8 @@
     text-align: right;
     padding-right: 10px;
     user-select: none;
-    color: var(--text-secondary-dark);
-    border-right: 1px solid var(--divider-dark);
+    color: var(--text-secondary);
+    border-right: 1px solid var(--divider-light);
 }
 
 #log-container td.log-entry {
@@ -296,17 +228,6 @@
 }
 
 #log-container .log-info {
-<<<<<<< HEAD
-    color: #0d6efd; /* Bootstrap primary blue */
-}
-
-#log-container .log-warning {
-    color: #ffc107; /* Bootstrap warning yellow */
-}
-
-#log-container .log-error {
-    color: #dc3545; /* Bootstrap danger red */
-=======
     color: var(--info-color);
 }
 
@@ -316,86 +237,39 @@
 
 #log-container .log-error {
     color: var(--error-color);
->>>>>>> 48c1f45f
-}
-
-/* Hover effect for individual log entries */
+}
+
 #log-container .log-entry:hover {
-<<<<<<< HEAD
-    background-color: #f8f9fa;
-=======
-    background-color: rgba(255, 255, 255, 0.05);
->>>>>>> 48c1f45f
-}
-
-/* Scrollbar styling */
+    background-color: var(--background-light);
+}
+
+/* Scrollbar Styling */
 #log-container::-webkit-scrollbar {
     width: 12px;
 }
 
 #log-container::-webkit-scrollbar-track {
-<<<<<<< HEAD
-    background: #f8f9fa;
+    background: var(--surface-light);
 }
 
 #log-container::-webkit-scrollbar-thumb {
-    background-color: #dee2e6;
+    background-color: var(--divider-light);
     border-radius: 6px;
-    border: 3px solid #f8f9fa;
+    border: 3px solid var(--surface-light);
 }
 
 #log-container::-webkit-scrollbar-thumb:hover {
-    background-color: #adb5bd;
-=======
-    background: var(--surface-dark);
-    border-radius: 8px;
-}
-
-#log-container::-webkit-scrollbar-thumb {
-    background-color: rgba(255, 255, 255, 0.2);
-    border-radius: 6px;
-    border: 3px solid var(--surface-dark);
-    transition: background-color 0.3s ease;
-}
-
-#log-container::-webkit-scrollbar-thumb:hover {
-    background-color: rgba(255, 255, 255, 0.3);
-}
-
-/* Log controls */
-.log-controls {
-    display: flex;
-    justify-content: space-between;
-    margin-bottom: 10px;
-    flex-wrap: wrap;
-    gap: 10px;
-}
-
-.log-controls .btn-group {
-    display: flex;
-    gap: 5px;
-}
-
-.log-controls .btn {
-    background-color: var(--surface-dark);
-    color: var(--text-primary-dark);
-    border: 1px solid var(--divider-dark);
-    transition: all 0.2s ease;
-}
-
-.log-controls .btn:hover {
-    background-color: var(--primary-color);
-    color: white;
->>>>>>> 48c1f45f
-}
-
+    background-color: var(--text-secondary);
+}
+
+/* Connection Status */
 #connection-status {
     font-size: 1.1em;
     padding: 8px;
     border-radius: 8px;
-    background-color: var(--surface-dark);
-    box-shadow: inset 0 1px 3px rgba(0, 0, 0, 0.2);
-    border: 1px solid var(--divider-dark);
+    background-color: var(--surface-light);
+    box-shadow: inset 0 1px 3px rgba(0, 0, 0, 0.1);
+    border: 1px solid var(--divider-light);
 }
 
 #connection-status.text-success {
@@ -410,18 +284,19 @@
     color: var(--error-color) !important;
 }
 
+/* Button Styles */
 .btn {
     border-radius: 4px;
     font-weight: 500;
     text-transform: uppercase;
     letter-spacing: 0.5px;
     transition: all 0.3s ease;
-    box-shadow: 0 2px 5px rgba(0, 0, 0, 0.2);
+    box-shadow: 0 2px 5px rgba(0, 0, 0, 0.1);
 }
 
 .btn:hover {
     transform: translateY(-2px);
-    box-shadow: 0 4px 8px rgba(0, 0, 0, 0.3);
+    box-shadow: 0 4px 8px rgba(0, 0, 0, 0.15);
 }
 
 .btn-primary {
@@ -434,250 +309,15 @@
     border-color: var(--primary-light);
 }
 
-.btn-secondary {
-    background-color: var(--secondary-color);
-    border-color: var(--secondary-color);
-}
-
-.btn-secondary:hover {
-    background-color: var(--secondary-light);
-    border-color: var(--secondary-light);
-}
-
 .btn-outline-secondary {
-    color: var(--text-primary-dark);
-    border-color: var(--divider-dark);
-    background-color: transparent;
+    color: var(--text-primary);
+    border-color: var(--divider-light);
 }
 
 .btn-outline-secondary:hover {
     background-color: var(--primary-color);
     color: #fff;
     border-color: var(--primary-color);
-}
-
-.kubectl-command-section {
-<<<<<<< HEAD
-    background-color: #f8f9fa;
-    color: #212529;
-    border-color: #dee2e6;
-=======
-    background-color: var(--surface-dark);
-    color: var(--text-primary-dark);
-    border-color: var(--divider-dark);
->>>>>>> 48c1f45f
-    position: relative;
-    border-radius: 8px;
-    padding: 15px;
-    margin: 15px 0;
-    box-shadow: 0 4px 8px rgba(0, 0, 0, 0.2);
-}
-
-#kubectl-command-text {
-<<<<<<< HEAD
-    background-color: #ffffff;
-    color: #212529;
-    border-radius: 4px;
-    padding: 10px;
-    border: 1px solid #dee2e6;
-=======
-    background-color: var(--card-dark);
-    color: var(--text-primary-dark);
-    border-radius: 4px;
-    padding: 15px;
-    font-family: 'Fira Code', 'Roboto Mono', monospace;
-    border: 1px solid var(--divider-dark);
->>>>>>> 48c1f45f
-}
-
-#copy-command {
-    position: absolute;
-    top: 10px;
-    right: 10px;
-<<<<<<< HEAD
-    background-color: #e9ecef;
-    border: 1px solid #dee2e6;
-    color: #212529;
-=======
-    background-color: var(--primary-color);
-    border: none;
-    color: #fff;
->>>>>>> 48c1f45f
-    cursor: pointer;
-    font-size: 1rem;
-    padding: 5px 10px;
-    border-radius: 4px;
-    transition: all 0.3s ease;
-    opacity: 0.8;
-}
-
-#copy-command:hover {
-<<<<<<< HEAD
-    background-color: #dee2e6;
-=======
-    background-color: var(--primary-light);
-    opacity: 1;
-}
-
-/* Material Design Tables */
-.table {
-    width: 100%;
-    margin-bottom: 1rem;
-    color: var(--text-primary-dark);
-    border-collapse: separate;
-    border-spacing: 0;
-}
-
-.table th,
-.table td {
-    padding: 12px 15px;
-    vertical-align: middle;
-    border-top: 1px solid var(--divider-dark);
-}
-
-.table thead th {
-    vertical-align: bottom;
-    border-bottom: 2px solid var(--divider-dark);
-    font-weight: 500;
-    color: var(--text-primary-dark);
-    background-color: var(--surface-dark);
-}
-
-.table tbody tr {
-    transition: background-color 0.2s ease;
-}
-
-.table tbody tr:hover {
-    background-color: rgba(255, 255, 255, 0.05);
-}
-
-.table-dark {
-    color: var(--text-primary-dark);
-    background-color: var(--card-dark);
-}
-
-.table-dark th,
-.table-dark td,
-.table-dark thead th {
-    border-color: var(--divider-dark);
-}
-
-/* Tabulator Overrides for Dark Theme */
-.tabulator {
-    background-color: var(--card-dark) !important;
-    border: 1px solid var(--divider-dark) !important;
-    border-radius: 8px !important;
-    overflow: hidden;
-}
-
-.tabulator-header {
-    background-color: var(--surface-dark) !important;
-    border-bottom: 2px solid var(--divider-dark) !important;
-}
-
-.tabulator-col {
-    background-color: var(--surface-dark) !important;
-    color: var(--text-primary-dark) !important;
-    border-right: 1px solid var(--divider-dark) !important;
-}
-
-.tabulator-row {
-    background-color: var(--card-dark) !important;
-    color: var(--text-primary-dark) !important;
-    border-bottom: 1px solid var(--divider-dark) !important;
-    transition: background-color 0.2s ease;
-}
-
-.tabulator-row:hover {
-    background-color: rgba(255, 255, 255, 0.05) !important;
-}
-
-.tabulator-row .tabulator-cell {
-    border-right: 1px solid var(--divider-dark) !important;
-}
-
-.tabulator-footer {
-    background-color: var(--surface-dark) !important;
-    border-top: 1px solid var(--divider-dark) !important;
-}
-
-.tabulator-paginator {
-    color: var(--text-primary-dark) !important;
-}
-
-.tabulator-page {
-    background-color: var(--card-dark) !important;
-    color: var(--text-primary-dark) !important;
-    border: 1px solid var(--divider-dark) !important;
-}
-
-.tabulator-page.active {
-    background-color: var(--primary-color) !important;
-    color: #fff !important;
-}
-
-.tabulator-page:hover:not(.disabled) {
-    background-color: var(--primary-light) !important;
-    color: #fff !important;
-}
-
-/* Form Controls */
-.form-control {
-    background-color: var(--card-dark);
-    color: var(--text-primary-dark);
-    border: 1px solid var(--divider-dark);
-    border-radius: 4px;
-    padding: 10px 15px;
-    transition: all 0.3s ease;
-}
-
-.form-control:focus {
-    background-color: var(--card-dark);
-    color: var(--text-primary-dark);
-    border-color: var(--primary-color);
-    box-shadow: 0 0 0 0.25rem rgba(63, 81, 181, 0.25);
->>>>>>> 48c1f45f
-}
-
-.form-select {
-    background-color: var(--card-dark);
-    color: var(--text-primary-dark);
-    border: 1px solid var(--divider-dark);
-    border-radius: 4px;
-    padding: 10px 15px;
-    transition: all 0.3s ease;
-}
-
-.form-select:focus {
-    background-color: var(--card-dark);
-    color: var(--text-primary-dark);
-    border-color: var(--primary-color);
-    box-shadow: 0 0 0 0.25rem rgba(63, 81, 181, 0.25);
-}
-
-/* Theme Toggle */
-.theme-toggle {
-    position: fixed;
-    bottom: 20px;
-    right: 20px;
-    z-index: 1000;
-    background-color: var(--primary-color);
-    color: #fff;
-    border: none;
-    border-radius: 50%;
-    width: 50px;
-    height: 50px;
-    display: flex;
-    align-items: center;
-    justify-content: center;
-    cursor: pointer;
-    box-shadow: 0 4px 10px rgba(0, 0, 0, 0.3);
-    transition: all 0.3s ease;
-}
-
-.theme-toggle:hover {
-    background-color: var(--primary-light);
-    transform: scale(1.1);
 }
 
 /* Responsive Adjustments */
@@ -690,19 +330,4 @@
     .right-controls {
         margin-top: 10px;
     }
-    
-    .card {
-        margin-bottom: 15px;
-    }
-    
-    .navbar-brand {
-        font-size: 1.2rem;
-    }
-    
-    .theme-toggle {
-        width: 40px;
-        height: 40px;
-        bottom: 15px;
-        right: 15px;
-    }
 }