{% load static %}
{% load i18n %}
{% load humanize %}
<!DOCTYPE html>
<html lang="en" data-theme="dark">
<head>
    <meta charset="UTF-8">
    <meta name="viewport" content="width=device-width, initial-scale=1">
    <title>{% block title %}Kubernetes Dashboard{% endblock %}</title>

    <!-- Favicon -->
    <link rel="icon" href="https://upload.wikimedia.org/wikipedia/commons/3/39/Kubernetes_logo_without_workmark.svg"
          type="image/svg+xml">

    <!-- Google Fonts - Roboto & Roboto Mono -->
    <link rel="preconnect" href="https://fonts.googleapis.com">
    <link rel="preconnect" href="https://fonts.gstatic.com" crossorigin>
    <link href="https://fonts.googleapis.com/css2?family=Roboto+Mono:wght@400;500;700&family=Roboto:wght@300;400;500;700&display=swap" 
          rel="stylesheet">

    <!-- Bootstrap CSS -->
    <link rel="stylesheet" href="https://cdnjs.cloudflare.com/ajax/libs/bootstrap/5.3.3/css/bootstrap.min.css"
          integrity="sha512-jnSuA4Ss2PkkikSOLtYs8BlYIeeIK1h99ty4YfvRPAlzr377vr3CXDb7sb7eEEBYjDtcYj+AjBH3FLv5uSJuXg=="
          crossorigin="anonymous" referrerpolicy="no-referrer"/>
    
    <!-- Tabulator CSS - Material Design Theme -->
    <link rel="stylesheet"
          href="https://cdnjs.cloudflare.com/ajax/libs/tabulator/6.3.1/css/tabulator_materialize.min.css"
          integrity="sha512-GpRsukKH+xY9GoC7vOiS3dof7iZuw0P+q8O3db/aaWzXv2cuXz/N4Bi+zLltxFqLotF6brilG9XIY+AxX8p5OA=="
          crossorigin="anonymous" referrerpolicy="no-referrer"/>
    
    <!-- Custom CSS -->
    <link href="{% static 'css/styles.css' %}" rel="stylesheet">
    
    <!-- Icons -->
    <link rel="stylesheet"
          href="https://cdnjs.cloudflare.com/ajax/libs/bootstrap-icons/1.11.3/font/bootstrap-icons.min.css"
          integrity="sha512-dPXYcDub/aeb08c63jRq/k6GaKccl256JQy/AnOq7CAnEZ9FzSL9wSbcZkMp4R26vBsMLFYH4kQ67/bbV8XaCQ=="
          crossorigin="anonymous" referrerpolicy="no-referrer"/>
    <link rel="stylesheet" href="https://cdnjs.cloudflare.com/ajax/libs/font-awesome/6.4.0/css/all.min.css"
          integrity="sha512-pvgEHI1a6kkKqiKZOb7KxH8I3BzPQstwPl+M1HWzh2k/S+wyj1x9Iu7aaFTXv8VhegIumzIHYCrVfn7+JSLg7A=="
          crossorigin="anonymous" referrerpolicy="no-referrer"/>

    <!-- Material Design Icons -->
    <link rel="stylesheet" href="https://fonts.googleapis.com/icon?family=Material+Icons">

    <!-- Meta theme color for mobile browsers -->
    <meta name="theme-color" content="#3f51b5">
</head>
<body>
<<<<<<< HEAD
<nav class="navbar navbar-expand-lg navbar-light bg-light">
=======
<!-- Material Design Navbar -->
<nav class="navbar navbar-expand-lg navbar-dark">
>>>>>>> 48c1f45f
    <div class="container-fluid">
        <a class="navbar-brand d-flex align-items-center" href="{% url 'index_page' %}">
            <img src="https://upload.wikimedia.org/wikipedia/commons/3/39/Kubernetes_logo_without_workmark.svg" 
                 alt="Kubernetes Logo" width="30" height="30" class="me-2">
            Kubernetes Dashboard
        </a>
        
        <button class="navbar-toggler" type="button" data-bs-toggle="collapse" data-bs-target="#navbarContent" 
                aria-controls="navbarContent" aria-expanded="false" aria-label="Toggle navigation">
            <span class="navbar-toggler-icon"></span>
        </button>
        
        <div class="collapse navbar-collapse" id="navbarContent">
            <ul class="navbar-nav me-auto mb-2 mb-lg-0">
                <li class="nav-item">
                    <a class="nav-link" href="{% url 'index_page' %}">
                        <i class="fas fa-tachometer-alt me-1"></i>Dashboard
                    </a>
                </li>
                
                <!-- Workloads Dropdown -->
                <li class="nav-item dropdown">
                    <a class="nav-link dropdown-toggle" href="#" id="workloadsDropdown" role="button"
                       data-bs-toggle="dropdown" aria-expanded="false">
                        <i class="fas fa-cubes me-1"></i>Workloads
                    </a>
                    <ul class="dropdown-menu" aria-labelledby="workloadsDropdown">
                        <li>
                            <a class="dropdown-item" href="{% url 'all_pods_page' %}">
                                <i class="fas fa-cube me-1"></i>Pods
                            </a>
                        </li>
                        <li>
                            <a class="dropdown-item" href="{% url 'all_deployments_page' %}">
                                <i class="fas fa-rocket me-1"></i>Deployments
                            </a>
                        </li>
                        <li>
                            <a class="dropdown-item" href="{% url 'all_daemon_sets_page' %}">
                                <i class="fas fa-server me-1"></i>DaemonSets
                            </a>
                        </li>
                        <li><hr class="dropdown-divider"></li>
                        <li>
                            <a class="dropdown-item" href="#">
                                <i class="fas fa-database me-1"></i>StatefulSets
                            </a>
                        </li>
                        <li>
                            <a class="dropdown-item" href="#">
                                <i class="fas fa-tasks me-1"></i>Jobs
                            </a>
                        </li>
                        <li>
                            <a class="dropdown-item" href="#">
                                <i class="fas fa-clock me-1"></i>CronJobs
                            </a>
                        </li>
                    </ul>
                </li>
                
                <!-- Configuration Dropdown -->
                <li class="nav-item dropdown">
                    <a class="nav-link dropdown-toggle" href="#" id="configDropdown" role="button"
                       data-bs-toggle="dropdown" aria-expanded="false">
                        <i class="fas fa-cogs me-1"></i>Configuration
                    </a>
                    <ul class="dropdown-menu" aria-labelledby="configDropdown">
                        <li>
                            <a class="dropdown-item" href="{% url 'all_config_maps_page' %}">
                                <i class="fas fa-file-alt me-1"></i>ConfigMaps
                            </a>
                        </li>
                        <li>
                            <a class="dropdown-item" href="{% url 'all_secrets_page' %}">
                                <i class="fas fa-key me-1"></i>Secrets
                            </a>
                        </li>
                    </ul>
                </li>
                
                <!-- Networking -->
                <li class="nav-item dropdown">
                    <a class="nav-link dropdown-toggle" href="#" id="networkDropdown" role="button"
                       data-bs-toggle="dropdown" aria-expanded="false">
                        <i class="fas fa-network-wired me-1"></i>Networking
                    </a>
                    <ul class="dropdown-menu" aria-labelledby="networkDropdown">
                        <li>
                            <a class="dropdown-item" href="{% url 'all_ingresses_page' %}">
                                <i class="fas fa-sitemap me-1"></i>Ingresses
                            </a>
                        </li>
                        <li>
                            <a class="dropdown-item" href="#">
                                <i class="fas fa-shield-alt me-1"></i>Network Policies
                            </a>
                        </li>
                    </ul>
                </li>
                
                <!-- Storage -->
                <li class="nav-item dropdown">
                    <a class="nav-link dropdown-toggle" href="#" id="storageDropdown" role="button"
                       data-bs-toggle="dropdown" aria-expanded="false">
                        <i class="fas fa-hdd me-1"></i>Storage
                    </a>
                    <ul class="dropdown-menu" aria-labelledby="storageDropdown">
                        <li>
                            <a class="dropdown-item" href="{% url 'all_storage_classes_page' %}">
                                <i class="fas fa-layer-group me-1"></i>Storage Classes
                            </a>
                        </li>
                        <li>
                            <a class="dropdown-item" href="#">
                                <i class="fas fa-database me-1"></i>Persistent Volumes
                            </a>
                        </li>
                        <li>
                            <a class="dropdown-item" href="#">
                                <i class="fas fa-file-invoice me-1"></i>Persistent Volume Claims
                            </a>
                        </li>
                    </ul>
                </li>
                
                <!-- Events -->
                <li class="nav-item">
                    <a class="nav-link" href="{% url 'all_events_page' %}">
                        <i class="fas fa-bell me-1"></i>Events
                    </a>
                </li>
            </ul>
        </div>

        <!-- Kubeconfig Selection Dropdown -->
        <form method="post" action="{% url 'select_kubeconfig' %}" class="d-flex me-3">
            {% csrf_token %}
            <div class="input-group">
<<<<<<< HEAD
                <label class="input-group-text border-0" for="kubeconfigSelect">
                    <i class="fas fa-file-alt"></i>
                </label>
                <select class="form-select border-0" id="kubeconfigSelect" name="kubeconfig"
                        onchange="this.form.submit()">
=======
                <label class="input-group-text text-white border-0" for="kubeconfigSelect" style="background-color: rgba(255, 255, 255, 0.1);">
                    <i class="fas fa-file-alt"></i>
                </label>
                <select class="form-select text-white border-0" id="kubeconfigSelect" name="kubeconfig"
                        style="background-color: rgba(255, 255, 255, 0.1);" onchange="this.form.submit()">
>>>>>>> 48c1f45f
                    {% for file in kubeconfig_files %}
                        <option value="{{ file }}"
                                {% if file == selected_kubeconfig %}selected{% endif %}>{{ file }}</option>
                    {% endfor %}
                </select>
            </div>
        </form>
        
        <!-- Theme Toggle Button -->
        <button id="themeToggle" class="btn btn-outline-light btn-sm">
            <i class="fas fa-moon"></i>
        </button>
    </div>
</nav>

<!-- Main Content Container -->
<div class="container-fluid mt-4">
    {% block content %}{% endblock %}
</div>

<!-- Theme Toggle Button (Mobile) -->
<button id="themeToggleMobile" class="theme-toggle">
    <i class="fas fa-moon"></i>
</button>

<!-- Toast for Copy Notifications -->
<div class="position-fixed bottom-0 end-0 p-3" style="z-index: 11">
    <div id="copyToast" class="toast align-items-center text-white bg-success" role="alert" aria-live="assertive" aria-atomic="true">
        <div class="d-flex">
            <div class="toast-body">
                <i class="fas fa-check-circle me-2"></i> Command copied to clipboard!
            </div>
            <button type="button" class="btn-close btn-close-white me-2 m-auto" data-bs-dismiss="toast" aria-label="Close"></button>
        </div>
    </div>
</div>

<!-- Scripts -->
<script src="https://cdnjs.cloudflare.com/ajax/libs/bootstrap/5.3.3/js/bootstrap.bundle.min.js"
        integrity="sha512-7Pi/otdlbbCR+LnW+F7PwFcSDJOuUJB3OxtEHbg4vSMvzvJjde4Po1v4BR9Gdc9aXNUNFVUY+SK51wWT8WF0Gg=="
        crossorigin="anonymous" referrerpolicy="no-referrer"></script>
<script src="https://cdnjs.cloudflare.com/ajax/libs/tabulator/6.3.1/js/tabulator.min.js"
        integrity="sha512-8+qwMD/110YLl5T2bPupMbPMXlARhei2mSxerb/0UWZuvcg4NjG7FdxzuuvDs2rBr/KCNqhyBDe8W3ykKB1dzA=="
        crossorigin="anonymous" referrerpolicy="no-referrer"></script>
<script src="https://use.fontawesome.com/releases/v6.4.0/js/all.js" crossorigin="anonymous"></script>
<script src="{% static 'js/scripts.js' %}"></script>
</body>
</html><|MERGE_RESOLUTION|>--- conflicted
+++ resolved
@@ -2,7 +2,7 @@
 {% load i18n %}
 {% load humanize %}
 <!DOCTYPE html>
-<html lang="en" data-theme="dark">
+<html lang="en">
 <head>
     <meta charset="UTF-8">
     <meta name="viewport" content="width=device-width, initial-scale=1">
@@ -48,12 +48,7 @@
     <meta name="theme-color" content="#3f51b5">
 </head>
 <body>
-<<<<<<< HEAD
 <nav class="navbar navbar-expand-lg navbar-light bg-light">
-=======
-<!-- Material Design Navbar -->
-<nav class="navbar navbar-expand-lg navbar-dark">
->>>>>>> 48c1f45f
     <div class="container-fluid">
         <a class="navbar-brand d-flex align-items-center" href="{% url 'index_page' %}">
             <img src="https://upload.wikimedia.org/wikipedia/commons/3/39/Kubernetes_logo_without_workmark.svg" 
@@ -193,19 +188,11 @@
         <form method="post" action="{% url 'select_kubeconfig' %}" class="d-flex me-3">
             {% csrf_token %}
             <div class="input-group">
-<<<<<<< HEAD
                 <label class="input-group-text border-0" for="kubeconfigSelect">
                     <i class="fas fa-file-alt"></i>
                 </label>
                 <select class="form-select border-0" id="kubeconfigSelect" name="kubeconfig"
                         onchange="this.form.submit()">
-=======
-                <label class="input-group-text text-white border-0" for="kubeconfigSelect" style="background-color: rgba(255, 255, 255, 0.1);">
-                    <i class="fas fa-file-alt"></i>
-                </label>
-                <select class="form-select text-white border-0" id="kubeconfigSelect" name="kubeconfig"
-                        style="background-color: rgba(255, 255, 255, 0.1);" onchange="this.form.submit()">
->>>>>>> 48c1f45f
                     {% for file in kubeconfig_files %}
                         <option value="{{ file }}"
                                 {% if file == selected_kubeconfig %}selected{% endif %}>{{ file }}</option>
